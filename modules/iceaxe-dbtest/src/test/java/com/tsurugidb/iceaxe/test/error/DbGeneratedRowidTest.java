package com.tsurugidb.iceaxe.test.error;

import static org.junit.jupiter.api.Assertions.assertEquals;
<<<<<<< HEAD
import static org.junit.jupiter.api.Assertions.assertTrue;
=======
import static org.junit.jupiter.api.Assertions.assertThrowsExactly;
>>>>>>> 95abc858

import java.io.IOException;
import java.util.List;
import java.util.Set;
import java.util.stream.Collectors;
import java.util.HashSet;

import org.junit.jupiter.api.BeforeEach;
import org.junit.jupiter.api.Test;
import org.junit.jupiter.api.TestInfo;

import com.tsurugidb.iceaxe.statement.TgParameterList;
import com.tsurugidb.iceaxe.statement.TgParameterMapping;
import com.tsurugidb.iceaxe.test.util.DbTestTableTester;
import com.tsurugidb.sql.proto.SqlCommon.AtomType;

/**
 * generated rowid test
 */
// プライマリキーが無いテーブルでは暗黙にgenerated_rowidカラムが作られる
//TODO generated_rowidが見えてはいけない
class DbGeneratedRowidTest extends DbTestTableTester {

    private static final String GENERATED_KEY = "__generated_rowid___" + TEST;
    private static final int SIZE = 4;

    @BeforeEach
    void beforeEach(TestInfo info) throws IOException {
        LOG.debug("{} init start", info.getDisplayName());

        dropTestTable();
        createTable();
        insertTestTable(SIZE);

        LOG.debug("{} init end", info.getDisplayName());
    }

    private static void createTable() throws IOException {
        // no primary key
        var sql = "create table " + TEST //
                + "(" //
                + "  foo int," //
                + "  bar bigint," //
                + "  zzz varchar(10)" //
                + ")";
        executeDdl(getSession(), sql);
    }

    @Test
    void metadata() throws IOException {
        var session = getSession();
        var metadata = session.findTableMetadata(TEST).get();
        var actualSet = metadata.getLowColumnList().stream().map(c -> c.getName()).collect(Collectors.toSet());
        // TODO TableMetadataでgenerated_rowidは取得できないべき
        var expectedSet = Set.of("foo", "bar", "zzz", GENERATED_KEY);
        assertEquals(expectedSet, actualSet);

        var key = metadata.getLowColumnList().stream().filter(c -> c.getName().equals(GENERATED_KEY)).findAny().get();
        assertEquals(AtomType.INT8, key.getAtomType());
    }

    @Test
    void explain() throws IOException {
        var sql = "select * from " + TEST;

        var session = getSession();
        try (var ps = session.createPreparedQuery(sql, TgParameterMapping.of())) {
            var result = ps.explain(TgParameterList.of());
            var actualSet = result.getLowColumnList().stream().map(c -> c.getName()).collect(Collectors.toSet());
            var expectedSet = Set.of("foo", "bar", "zzz"); // 「select *」ではgenerated_rowidは出てこない
            assertEquals(expectedSet, actualSet);
        }
    }

    @Test
    void selectKey() throws IOException {
        var sql = "select " + GENERATED_KEY + " from " + TEST;

        var session = getSession();
        var tm = createTransactionManagerOcc(session);
        // TODO generated_rowidが（見えなくて）エラーになるべき
        try (var ps = session.createPreparedQuery(sql)) {
            var list = ps.executeAndGetList(tm);
            assertEquals(SIZE, list.size());
            for (var entity : list) {
                assertEquals(List.of(), entity.getNameList());
            }
        }
    }

    @Test
    void selectKeyAs() throws IOException {
        var sql = "select " + GENERATED_KEY + " as k from " + TEST;

        var session = getSession();
        var tm = createTransactionManagerOcc(session);
        // TODO generated_rowidが（見えなくて）エラーになるべき
        try (var ps = session.createPreparedQuery(sql)) {
            var list = ps.executeAndGetList(tm);
            assertEquals(SIZE, list.size());
            int i = 0;
            for (var entity : list) {
                assertEquals(++i, entity.getInt8("k"));
            }
        }
    }

    @Test
    void selectKeyExpression() throws IOException {
        var sql = "select " + GENERATED_KEY + "+0 from " + TEST + " order by " + GENERATED_KEY;

        var session = getSession();
        var tm = createTransactionManagerOcc(session);
        // TODO generated_rowidが（見えなくて）エラーになるべき
        try (var ps = session.createPreparedQuery(sql)) {
            var list = ps.executeAndGetList(tm);
            assertEquals(SIZE, list.size());
            int i = 0;
            for (var entity : list) {
                assertEquals(++i, entity.getInt8("@#0"));
            }
        }
    }

    @Test
    void selectGroupBy0() throws IOException {
        var sql = "select " + GENERATED_KEY + "+0, count(*) as c from " + TEST + " group by " + GENERATED_KEY;

        var session = getSession();
        var tm = createTransactionManagerOcc(session);
        // TODO generated_rowidが（見えなくて）エラーになるべき
        try (var ps = session.createPreparedQuery(sql)) {
            var list = ps.executeAndGetList(tm);
            assertEquals(SIZE, list.size());
            for (var entity : list) {
                assertEquals(1, entity.getInt4("c"));
            }
        }
    }

    @Test
//    @RepeatedTest(200) // 大量に繰り返すと、稀にfailする
    void selectGroupBy() throws IOException {
        var sql = "select " + GENERATED_KEY + ", count(*) as c from " + TEST + " group by " + GENERATED_KEY;

        var session = getSession();
        var tm = createTransactionManagerOcc(session);
        try (var ps = session.createPreparedQuery(sql)) {
            var list = ps.executeAndGetList(tm);
            assertEquals(SIZE, list.size());
            HashSet<Long> expectedSet = new HashSet<>();
            long i = 0;
            for (var entity : list) {
                expectedSet.add(++i);
            }
            for (var entity : list) {
                // TODO cで件数が取得されるべき
//              assertEquals(1, entity.getInt4("c"));
<<<<<<< HEAD
                assertTrue(expectedSet.remove(entity.getInt8("c")));
=======
                try {
                    assertEquals(++i, entity.getInt8("c"));
                } catch (Throwable t) {
                    LOG.warn("selectGroupBy.list={}", list);
                    throw t;
                }
>>>>>>> 95abc858
            }
            assertTrue(expectedSet.isEmpty());
        }
    }

    @Test
    void update() throws IOException {
        int key = 2;
        var sql = "update " + TEST + " set bar=11 where " + GENERATED_KEY + "=" + key;

        var session = getSession();
        var tm = createTransactionManagerOcc(session);
        // TODO generated_rowidが（見えなくて）エラーになるべき
        try (var ps = session.createPreparedStatement(sql)) {
            int count = ps.executeAndGetCount(tm);
            assertEquals(-1, count); // TODO 1
        }

        var list = selectAllFromTest();
        assertEquals(SIZE, list.size());
        for (var entity : list) {
            if (entity.getFoo() == key - 1) {
                assertEquals(11L, entity.getBar());
            } else {
                assertEquals(entity.getFoo().longValue(), entity.getBar());
            }
        }
    }

    @Test
    void updateKey() throws IOException {
        int key = 2;
        var sql = "update " + TEST + " set " + GENERATED_KEY + "=1, bar=11 where " + GENERATED_KEY + "=" + key;

        var session = getSession();
        var tm = createTransactionManagerOcc(session);
        // TODO generated_rowidが（見えなくて）エラーになるべき
        try (var ps = session.createPreparedStatement(sql)) {
            // generated_rowidが使えるならば、duplicate keyが発生すべき
            int count = ps.executeAndGetCount(tm);
            assertEquals(-1, count);
        }

        var list = selectAllFromTest();
        assertEquals(SIZE - 1, list.size());
        for (var entity : list) {
            if (entity.getFoo() == key - 1) {
                assertEquals(11L, entity.getBar());
            } else {
                assertEquals(entity.getFoo().longValue(), entity.getBar());
            }
        }
    }

    @Test
    void selectAsGeneratedRowid() throws IOException {
        dropTestTable();
        createTestTable();
        insertTestTable(SIZE);

        var sql = "select foo as " + GENERATED_KEY + " from " + TEST + " order by foo";
        var session = getSession();
        var tm = createTransactionManagerOcc(session);
        try (var ps = session.createPreparedQuery(sql)) {
            var list = ps.executeAndGetList(tm);
            assertEquals(SIZE, list.size());
//          int i = 0;
            for (var entity : list) {
//TODO          assertEquals(i++, entity.getInt4(GENERATED_KEY));
                // 現状、generated_rowidで始まるカラムは取得できない
                var e = assertThrowsExactly(IllegalArgumentException.class, () -> {
                    entity.getInt4(GENERATED_KEY);
                });
                assertEquals("not found column. name=__generated_rowid___test", e.getMessage());
            }
        }
    }
}
<|MERGE_RESOLUTION|>--- conflicted
+++ resolved
@@ -1,254 +1,238 @@
-package com.tsurugidb.iceaxe.test.error;
-
-import static org.junit.jupiter.api.Assertions.assertEquals;
-<<<<<<< HEAD
-import static org.junit.jupiter.api.Assertions.assertTrue;
-=======
-import static org.junit.jupiter.api.Assertions.assertThrowsExactly;
->>>>>>> 95abc858
-
-import java.io.IOException;
-import java.util.List;
-import java.util.Set;
-import java.util.stream.Collectors;
-import java.util.HashSet;
-
-import org.junit.jupiter.api.BeforeEach;
-import org.junit.jupiter.api.Test;
-import org.junit.jupiter.api.TestInfo;
-
-import com.tsurugidb.iceaxe.statement.TgParameterList;
-import com.tsurugidb.iceaxe.statement.TgParameterMapping;
-import com.tsurugidb.iceaxe.test.util.DbTestTableTester;
-import com.tsurugidb.sql.proto.SqlCommon.AtomType;
-
-/**
- * generated rowid test
- */
-// プライマリキーが無いテーブルでは暗黙にgenerated_rowidカラムが作られる
-//TODO generated_rowidが見えてはいけない
-class DbGeneratedRowidTest extends DbTestTableTester {
-
-    private static final String GENERATED_KEY = "__generated_rowid___" + TEST;
-    private static final int SIZE = 4;
-
-    @BeforeEach
-    void beforeEach(TestInfo info) throws IOException {
-        LOG.debug("{} init start", info.getDisplayName());
-
-        dropTestTable();
-        createTable();
-        insertTestTable(SIZE);
-
-        LOG.debug("{} init end", info.getDisplayName());
-    }
-
-    private static void createTable() throws IOException {
-        // no primary key
-        var sql = "create table " + TEST //
-                + "(" //
-                + "  foo int," //
-                + "  bar bigint," //
-                + "  zzz varchar(10)" //
-                + ")";
-        executeDdl(getSession(), sql);
-    }
-
-    @Test
-    void metadata() throws IOException {
-        var session = getSession();
-        var metadata = session.findTableMetadata(TEST).get();
-        var actualSet = metadata.getLowColumnList().stream().map(c -> c.getName()).collect(Collectors.toSet());
-        // TODO TableMetadataでgenerated_rowidは取得できないべき
-        var expectedSet = Set.of("foo", "bar", "zzz", GENERATED_KEY);
-        assertEquals(expectedSet, actualSet);
-
-        var key = metadata.getLowColumnList().stream().filter(c -> c.getName().equals(GENERATED_KEY)).findAny().get();
-        assertEquals(AtomType.INT8, key.getAtomType());
-    }
-
-    @Test
-    void explain() throws IOException {
-        var sql = "select * from " + TEST;
-
-        var session = getSession();
-        try (var ps = session.createPreparedQuery(sql, TgParameterMapping.of())) {
-            var result = ps.explain(TgParameterList.of());
-            var actualSet = result.getLowColumnList().stream().map(c -> c.getName()).collect(Collectors.toSet());
-            var expectedSet = Set.of("foo", "bar", "zzz"); // 「select *」ではgenerated_rowidは出てこない
-            assertEquals(expectedSet, actualSet);
-        }
-    }
-
-    @Test
-    void selectKey() throws IOException {
-        var sql = "select " + GENERATED_KEY + " from " + TEST;
-
-        var session = getSession();
-        var tm = createTransactionManagerOcc(session);
-        // TODO generated_rowidが（見えなくて）エラーになるべき
-        try (var ps = session.createPreparedQuery(sql)) {
-            var list = ps.executeAndGetList(tm);
-            assertEquals(SIZE, list.size());
-            for (var entity : list) {
-                assertEquals(List.of(), entity.getNameList());
-            }
-        }
-    }
-
-    @Test
-    void selectKeyAs() throws IOException {
-        var sql = "select " + GENERATED_KEY + " as k from " + TEST;
-
-        var session = getSession();
-        var tm = createTransactionManagerOcc(session);
-        // TODO generated_rowidが（見えなくて）エラーになるべき
-        try (var ps = session.createPreparedQuery(sql)) {
-            var list = ps.executeAndGetList(tm);
-            assertEquals(SIZE, list.size());
-            int i = 0;
-            for (var entity : list) {
-                assertEquals(++i, entity.getInt8("k"));
-            }
-        }
-    }
-
-    @Test
-    void selectKeyExpression() throws IOException {
-        var sql = "select " + GENERATED_KEY + "+0 from " + TEST + " order by " + GENERATED_KEY;
-
-        var session = getSession();
-        var tm = createTransactionManagerOcc(session);
-        // TODO generated_rowidが（見えなくて）エラーになるべき
-        try (var ps = session.createPreparedQuery(sql)) {
-            var list = ps.executeAndGetList(tm);
-            assertEquals(SIZE, list.size());
-            int i = 0;
-            for (var entity : list) {
-                assertEquals(++i, entity.getInt8("@#0"));
-            }
-        }
-    }
-
-    @Test
-    void selectGroupBy0() throws IOException {
-        var sql = "select " + GENERATED_KEY + "+0, count(*) as c from " + TEST + " group by " + GENERATED_KEY;
-
-        var session = getSession();
-        var tm = createTransactionManagerOcc(session);
-        // TODO generated_rowidが（見えなくて）エラーになるべき
-        try (var ps = session.createPreparedQuery(sql)) {
-            var list = ps.executeAndGetList(tm);
-            assertEquals(SIZE, list.size());
-            for (var entity : list) {
-                assertEquals(1, entity.getInt4("c"));
-            }
-        }
-    }
-
-    @Test
-//    @RepeatedTest(200) // 大量に繰り返すと、稀にfailする
-    void selectGroupBy() throws IOException {
-        var sql = "select " + GENERATED_KEY + ", count(*) as c from " + TEST + " group by " + GENERATED_KEY;
-
-        var session = getSession();
-        var tm = createTransactionManagerOcc(session);
-        try (var ps = session.createPreparedQuery(sql)) {
-            var list = ps.executeAndGetList(tm);
-            assertEquals(SIZE, list.size());
-            HashSet<Long> expectedSet = new HashSet<>();
-            long i = 0;
-            for (var entity : list) {
-                expectedSet.add(++i);
-            }
-            for (var entity : list) {
-                // TODO cで件数が取得されるべき
-//              assertEquals(1, entity.getInt4("c"));
-<<<<<<< HEAD
-                assertTrue(expectedSet.remove(entity.getInt8("c")));
-=======
-                try {
-                    assertEquals(++i, entity.getInt8("c"));
-                } catch (Throwable t) {
-                    LOG.warn("selectGroupBy.list={}", list);
-                    throw t;
-                }
->>>>>>> 95abc858
-            }
-            assertTrue(expectedSet.isEmpty());
-        }
-    }
-
-    @Test
-    void update() throws IOException {
-        int key = 2;
-        var sql = "update " + TEST + " set bar=11 where " + GENERATED_KEY + "=" + key;
-
-        var session = getSession();
-        var tm = createTransactionManagerOcc(session);
-        // TODO generated_rowidが（見えなくて）エラーになるべき
-        try (var ps = session.createPreparedStatement(sql)) {
-            int count = ps.executeAndGetCount(tm);
-            assertEquals(-1, count); // TODO 1
-        }
-
-        var list = selectAllFromTest();
-        assertEquals(SIZE, list.size());
-        for (var entity : list) {
-            if (entity.getFoo() == key - 1) {
-                assertEquals(11L, entity.getBar());
-            } else {
-                assertEquals(entity.getFoo().longValue(), entity.getBar());
-            }
-        }
-    }
-
-    @Test
-    void updateKey() throws IOException {
-        int key = 2;
-        var sql = "update " + TEST + " set " + GENERATED_KEY + "=1, bar=11 where " + GENERATED_KEY + "=" + key;
-
-        var session = getSession();
-        var tm = createTransactionManagerOcc(session);
-        // TODO generated_rowidが（見えなくて）エラーになるべき
-        try (var ps = session.createPreparedStatement(sql)) {
-            // generated_rowidが使えるならば、duplicate keyが発生すべき
-            int count = ps.executeAndGetCount(tm);
-            assertEquals(-1, count);
-        }
-
-        var list = selectAllFromTest();
-        assertEquals(SIZE - 1, list.size());
-        for (var entity : list) {
-            if (entity.getFoo() == key - 1) {
-                assertEquals(11L, entity.getBar());
-            } else {
-                assertEquals(entity.getFoo().longValue(), entity.getBar());
-            }
-        }
-    }
-
-    @Test
-    void selectAsGeneratedRowid() throws IOException {
-        dropTestTable();
-        createTestTable();
-        insertTestTable(SIZE);
-
-        var sql = "select foo as " + GENERATED_KEY + " from " + TEST + " order by foo";
-        var session = getSession();
-        var tm = createTransactionManagerOcc(session);
-        try (var ps = session.createPreparedQuery(sql)) {
-            var list = ps.executeAndGetList(tm);
-            assertEquals(SIZE, list.size());
-//          int i = 0;
-            for (var entity : list) {
-//TODO          assertEquals(i++, entity.getInt4(GENERATED_KEY));
-                // 現状、generated_rowidで始まるカラムは取得できない
-                var e = assertThrowsExactly(IllegalArgumentException.class, () -> {
-                    entity.getInt4(GENERATED_KEY);
-                });
-                assertEquals("not found column. name=__generated_rowid___test", e.getMessage());
-            }
-        }
-    }
-}
+package com.tsurugidb.iceaxe.test.error;
+
+import static org.junit.jupiter.api.Assertions.assertEquals;
+import static org.junit.jupiter.api.Assertions.assertThrowsExactly;
+import static org.junit.jupiter.api.Assertions.assertTrue;
+
+import java.io.IOException;
+import java.util.List;
+import java.util.Set;
+import java.util.stream.Collectors;
+import java.util.stream.LongStream;
+
+import org.junit.jupiter.api.BeforeEach;
+import org.junit.jupiter.api.Test;
+import org.junit.jupiter.api.TestInfo;
+
+import com.tsurugidb.iceaxe.statement.TgParameterList;
+import com.tsurugidb.iceaxe.statement.TgParameterMapping;
+import com.tsurugidb.iceaxe.test.util.DbTestTableTester;
+import com.tsurugidb.sql.proto.SqlCommon.AtomType;
+
+/**
+ * generated rowid test
+ */
+// プライマリキーが無いテーブルでは暗黙にgenerated_rowidカラムが作られる
+//TODO generated_rowidが見えてはいけない
+class DbGeneratedRowidTest extends DbTestTableTester {
+
+    private static final String GENERATED_KEY = "__generated_rowid___" + TEST;
+    private static final int SIZE = 4;
+
+    @BeforeEach
+    void beforeEach(TestInfo info) throws IOException {
+        LOG.debug("{} init start", info.getDisplayName());
+
+        dropTestTable();
+        createTable();
+        insertTestTable(SIZE);
+
+        LOG.debug("{} init end", info.getDisplayName());
+    }
+
+    private static void createTable() throws IOException {
+        // no primary key
+        var sql = "create table " + TEST //
+                + "(" //
+                + "  foo int," //
+                + "  bar bigint," //
+                + "  zzz varchar(10)" //
+                + ")";
+        executeDdl(getSession(), sql);
+    }
+
+    @Test
+    void metadata() throws IOException {
+        var session = getSession();
+        var metadata = session.findTableMetadata(TEST).get();
+        var actualSet = metadata.getLowColumnList().stream().map(c -> c.getName()).collect(Collectors.toSet());
+        // TODO TableMetadataでgenerated_rowidは取得できないべき
+        var expectedSet = Set.of("foo", "bar", "zzz", GENERATED_KEY);
+        assertEquals(expectedSet, actualSet);
+
+        var key = metadata.getLowColumnList().stream().filter(c -> c.getName().equals(GENERATED_KEY)).findAny().get();
+        assertEquals(AtomType.INT8, key.getAtomType());
+    }
+
+    @Test
+    void explain() throws IOException {
+        var sql = "select * from " + TEST;
+
+        var session = getSession();
+        try (var ps = session.createPreparedQuery(sql, TgParameterMapping.of())) {
+            var result = ps.explain(TgParameterList.of());
+            var actualSet = result.getLowColumnList().stream().map(c -> c.getName()).collect(Collectors.toSet());
+            var expectedSet = Set.of("foo", "bar", "zzz"); // 「select *」ではgenerated_rowidは出てこない
+            assertEquals(expectedSet, actualSet);
+        }
+    }
+
+    @Test
+    void selectKey() throws IOException {
+        var sql = "select " + GENERATED_KEY + " from " + TEST;
+
+        var session = getSession();
+        var tm = createTransactionManagerOcc(session);
+        // TODO generated_rowidが（見えなくて）エラーになるべき
+        try (var ps = session.createPreparedQuery(sql)) {
+            var list = ps.executeAndGetList(tm);
+            assertEquals(SIZE, list.size());
+            for (var entity : list) {
+                assertEquals(List.of(), entity.getNameList());
+            }
+        }
+    }
+
+    @Test
+    void selectKeyAs() throws IOException {
+        var sql = "select " + GENERATED_KEY + " as k from " + TEST;
+
+        var session = getSession();
+        var tm = createTransactionManagerOcc(session);
+        // TODO generated_rowidが（見えなくて）エラーになるべき
+        try (var ps = session.createPreparedQuery(sql)) {
+            var list = ps.executeAndGetList(tm);
+            assertEquals(SIZE, list.size());
+            int i = 0;
+            for (var entity : list) {
+                assertEquals(++i, entity.getInt8("k"));
+            }
+        }
+    }
+
+    @Test
+    void selectKeyExpression() throws IOException {
+        var sql = "select " + GENERATED_KEY + "+0 from " + TEST + " order by " + GENERATED_KEY;
+
+        var session = getSession();
+        var tm = createTransactionManagerOcc(session);
+        // TODO generated_rowidが（見えなくて）エラーになるべき
+        try (var ps = session.createPreparedQuery(sql)) {
+            var list = ps.executeAndGetList(tm);
+            assertEquals(SIZE, list.size());
+            int i = 0;
+            for (var entity : list) {
+                assertEquals(++i, entity.getInt8("@#0"));
+            }
+        }
+    }
+
+    @Test
+    void selectGroupBy0() throws IOException {
+        var sql = "select " + GENERATED_KEY + "+0, count(*) as c from " + TEST + " group by " + GENERATED_KEY;
+
+        var session = getSession();
+        var tm = createTransactionManagerOcc(session);
+        // TODO generated_rowidが（見えなくて）エラーになるべき
+        try (var ps = session.createPreparedQuery(sql)) {
+            var list = ps.executeAndGetList(tm);
+            assertEquals(SIZE, list.size());
+            for (var entity : list) {
+                assertEquals(1, entity.getInt4("c"));
+            }
+        }
+    }
+
+    @Test
+    void selectGroupBy() throws IOException {
+        var sql = "select " + GENERATED_KEY + ", count(*) as c from " + TEST + " group by " + GENERATED_KEY;
+
+        var session = getSession();
+        var tm = createTransactionManagerOcc(session);
+        // TODO generated_rowidが（見えなくて）エラーになるべき
+        try (var ps = session.createPreparedQuery(sql)) {
+            var list = ps.executeAndGetList(tm);
+            assertEquals(SIZE, list.size());
+            var expectedSet = LongStream.rangeClosed(1, list.size()).boxed().collect(Collectors.toSet());
+            for (var entity : list) {
+                // TODO generated_rowidが使えるならば、cで件数が取得されるべき
+//              assertEquals(1, entity.getInt4("c"));
+                assertTrue(expectedSet.remove(entity.getInt8("c")));
+            }
+            assertEquals(Set.of(), expectedSet);
+        }
+    }
+
+    @Test
+    void update() throws IOException {
+        int key = 2;
+        var sql = "update " + TEST + " set bar=11 where " + GENERATED_KEY + "=" + key;
+
+        var session = getSession();
+        var tm = createTransactionManagerOcc(session);
+        // TODO generated_rowidが（見えなくて）エラーになるべき
+        try (var ps = session.createPreparedStatement(sql)) {
+            int count = ps.executeAndGetCount(tm);
+            assertEquals(-1, count); // TODO 1
+        }
+
+        var list = selectAllFromTest();
+        assertEquals(SIZE, list.size());
+        for (var entity : list) {
+            if (entity.getFoo() == key - 1) {
+                assertEquals(11L, entity.getBar());
+            } else {
+                assertEquals(entity.getFoo().longValue(), entity.getBar());
+            }
+        }
+    }
+
+    @Test
+    void updateKey() throws IOException {
+        int key = 2;
+        var sql = "update " + TEST + " set " + GENERATED_KEY + "=1, bar=11 where " + GENERATED_KEY + "=" + key;
+
+        var session = getSession();
+        var tm = createTransactionManagerOcc(session);
+        // TODO generated_rowidが（見えなくて）エラーになるべき
+        try (var ps = session.createPreparedStatement(sql)) {
+            // generated_rowidが使えるならば、duplicate keyが発生すべき
+            int count = ps.executeAndGetCount(tm);
+            assertEquals(-1, count);
+        }
+
+        var list = selectAllFromTest();
+        assertEquals(SIZE - 1, list.size());
+        for (var entity : list) {
+            if (entity.getFoo() == key - 1) {
+                assertEquals(11L, entity.getBar());
+            } else {
+                assertEquals(entity.getFoo().longValue(), entity.getBar());
+            }
+        }
+    }
+
+    @Test
+    void selectAsGeneratedRowid() throws IOException {
+        dropTestTable();
+        createTestTable();
+        insertTestTable(SIZE);
+
+        var sql = "select foo as " + GENERATED_KEY + " from " + TEST + " order by foo";
+        var session = getSession();
+        var tm = createTransactionManagerOcc(session);
+        try (var ps = session.createPreparedQuery(sql)) {
+            var list = ps.executeAndGetList(tm);
+            assertEquals(SIZE, list.size());
+//          int i = 0;
+            for (var entity : list) {
+//TODO          assertEquals(i++, entity.getInt4(GENERATED_KEY));
+                // 現状、generated_rowidで始まる別名は取得できない
+                var e = assertThrowsExactly(IllegalArgumentException.class, () -> {
+                    entity.getInt4(GENERATED_KEY);
+                });
+                assertEquals("not found column. name=__generated_rowid___test", e.getMessage());
+            }
+        }
+    }
+}